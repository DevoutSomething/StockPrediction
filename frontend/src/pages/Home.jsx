<<<<<<< HEAD
import Header from "../components/Header"
import Body from "../components/Body"
import "../components/Styles/body.css"

=======
import Header from "../components/Header";
import Body from "../components/Body";
import ParamsButton from "../components/ParamsBtn";
import "../components/Styles/body.css";
>>>>>>> 0a012273
export default function Home() {
  return (
    <div className="home-container">
      <Header />
      <Body />
      <ParamsButton route="/params" />
    </div>
  )
}
<|MERGE_RESOLUTION|>--- conflicted
+++ resolved
@@ -1,14 +1,7 @@
-<<<<<<< HEAD
 import Header from "../components/Header"
 import Body from "../components/Body"
 import "../components/Styles/body.css"
 
-=======
-import Header from "../components/Header";
-import Body from "../components/Body";
-import ParamsButton from "../components/ParamsBtn";
-import "../components/Styles/body.css";
->>>>>>> 0a012273
 export default function Home() {
   return (
     <div className="home-container">
